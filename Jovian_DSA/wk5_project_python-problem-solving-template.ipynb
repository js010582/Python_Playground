{
 "cells": [
  {
   "cell_type": "markdown",
   "metadata": {},
   "source": [
    "# LINKED LIST SORTING IN AN ASCENDING ORDER"
   ]
  },
  {
   "cell_type": "code",
   "execution_count": 1,
   "metadata": {},
   "outputs": [],
   "source": [
    "filename = 'wk5_project_python-problem-solving-template.ipynb'\n",
    "project_name = 'DSA_Sort_List' # give it an appropriate name"
   ]
  },
  {
   "cell_type": "code",
   "execution_count": 2,
   "metadata": {},
   "outputs": [],
   "source": [
    "!pip install jovian --upgrade --quiet"
   ]
  },
  {
   "cell_type": "code",
   "execution_count": 3,
   "metadata": {},
   "outputs": [
    {
     "data": {
      "application/javascript": "if (window.IPython && IPython.notebook.kernel) IPython.notebook.kernel.execute('jovian.utils.jupyter.get_notebook_name_saved = lambda: \"' + IPython.notebook.notebook_name + '\"')",
      "text/plain": [
       "<IPython.core.display.Javascript object>"
      ]
     },
     "metadata": {},
     "output_type": "display_data"
    }
   ],
   "source": [
    "import jovian"
   ]
  },
  {
   "cell_type": "code",
   "execution_count": 4,
   "metadata": {},
   "outputs": [
    {
     "data": {
      "application/javascript": "window.require && require([\"base/js/namespace\"],function(Jupyter){Jupyter.notebook.save_checkpoint()})",
      "text/plain": [
       "<IPython.core.display.Javascript object>"
      ]
     },
     "metadata": {},
     "output_type": "display_data"
    },
    {
     "name": "stdout",
     "output_type": "stream",
     "text": [
      "[jovian] Please enter your API key ( from https://jovian.ai/ ):\u001b[0m\n",
      "API KEY:[jovian] Updating notebook \"js010582/dsa-sort-list\" on https://jovian.ai/\u001b[0m\n",
      "[jovian] Committed successfully! https://jovian.ai/js010582/dsa-sort-list\u001b[0m\n"
     ]
    },
    {
     "data": {
      "text/plain": [
       "'https://jovian.ai/js010582/dsa-sort-list'"
      ]
     },
     "execution_count": 4,
     "metadata": {},
     "output_type": "execute_result"
    }
   ],
   "source": [
    "jovian.commit(filename=filename, project=project_name)"
   ]
  },
  {
   "cell_type": "markdown",
   "metadata": {},
   "source": [
    "## Problem Statement\n",
    "\n",
    "\n",
    "> Given the head of a linked list, return the list after sorting it in ascending order.\n",
    "\n",
    "\n",
    "Source: https://leetcode.com/problems/sort-list/"
   ]
  },
  {
   "cell_type": "markdown",
   "metadata": {},
   "source": [
    "## The Method\n",
    "\n",
    "Here's the systematic strategy we'll apply for solving problems:\n",
    "\n",
    "1. State the problem clearly. Identify the input & output formats.\n",
    "2. Come up with some example inputs & outputs. Try to cover all edge cases.\n",
    "3. Come up with a correct solution for the problem. State it in plain English.\n",
    "4. Implement the solution and test it using example inputs. Fix bugs, if any.\n",
    "5. Analyze the algorithm's complexity and identify inefficiencies, if any.\n",
    "6. Apply the right technique to overcome the inefficiency. Repeat steps 3 to 6.\n",
    "\n",
    "This approach is explained in detail in [Lesson 1](https://jovian.ai/learn/data-structures-and-algorithms-in-python/lesson/lesson-1-binary-search-linked-lists-and-complexity) of the course. Let's apply this approach step-by-step."
   ]
  },
  {
   "cell_type": "markdown",
   "metadata": {},
   "source": [
    "## Solution\n",
    "\n",
    "\n",
    "### 1. State the problem clearly. Identify the input & output formats.\n",
    "\n",
    "While this problem is stated clearly enough, it's always useful to try and express in your own words, in a way that makes it most clear for you. \n",
    "\n",
    "\n",
    "**Problem**\n",
    "\n",
    "> **Given the head of a unsorted linked lists, return the linked list sorted in ascending order.**\n",
    "\n",
    "<br/>\n",
    "\n",
    "\n",
    "**Input**\n",
    "\n",
    "1. **( -1 ) &rarr; ( 5 ) &rarr; ( 3 ) &rarr; ( 4 ) &rarr; ( 0 )**\n",
    "\n",
    "**Output**\n",
    "\n",
    "1. **( -1 ) &rarr; ( 0 ) &rarr; ( 3 ) &rarr; ( 4 ) &rarr; ( 5 )**\n",
    "\n",
    "<br/>\n",
    "\n",
    "Based on the above, we can now create a signature of our function:"
   ]
  },
  {
   "cell_type": "code",
   "execution_count": 5,
   "metadata": {},
   "outputs": [],
   "source": [
    "# Create a function signature here. The body of the function can contain a single statement: pass\n",
    "def linksort(list1):\n",
    "    pass"
   ]
  },
  {
   "cell_type": "markdown",
   "metadata": {},
   "source": [
    "Save and upload your work before continuing."
   ]
  },
  {
   "cell_type": "code",
   "execution_count": 6,
   "metadata": {},
   "outputs": [],
   "source": [
    "import jovian"
   ]
  },
  {
   "cell_type": "code",
   "execution_count": 7,
   "metadata": {},
   "outputs": [
    {
     "data": {
      "application/javascript": "window.require && require([\"base/js/namespace\"],function(Jupyter){Jupyter.notebook.save_checkpoint()})",
      "text/plain": [
       "<IPython.core.display.Javascript object>"
      ]
     },
     "metadata": {},
     "output_type": "display_data"
    },
    {
     "name": "stdout",
     "output_type": "stream",
     "text": [
      "[jovian] Updating notebook \"js010582/dsa-sort-list\" on https://jovian.ai/\u001b[0m\n",
      "[jovian] Committed successfully! https://jovian.ai/js010582/dsa-sort-list\u001b[0m\n"
     ]
    },
    {
     "data": {
      "text/plain": [
       "'https://jovian.ai/js010582/dsa-sort-list'"
      ]
     },
     "execution_count": 7,
     "metadata": {},
     "output_type": "execute_result"
    }
   ],
   "source": [
    "jovian.commit(filename=filename, project=project_name)"
   ]
  },
  {
   "cell_type": "markdown",
   "metadata": {},
   "source": [
    "### 2. Come up with some example inputs & outputs. Try to cover all edge cases.\n",
    "\n",
    "Our function should be able to handle any set of valid inputs we pass into it. Here's a list of some possible variations we might encounter:\n",
    "\n",
    "1. **( -1 ) &rarr; ( 5 ) &rarr; ( 3 ) &rarr; ( 4 ) &rarr; ( 0 )**\n",
    "2. **( 10 ) &rarr; ( 20 ) &rarr; ( 30 ) &rarr; ( 40 ) &rarr; ( 50 )**\n",
    "3. **( 5 ) &rarr; ( 4 ) &rarr; ( 3 ) &rarr; ( 2 ) &rarr; ( 1 )**\n",
    "4. **( -1 )**\n",
    "5. **( 0 ) &rarr; ( 0 ) &rarr; ( 0 )**\n",
    "\n",
    "(add more if required)\n",
    "\n",
    "\n",
    "We'll express our test cases as dictionaries, to test them easily. Each dictionary will contain 2 keys: `input` (a dictionary itself containing one key for each argument to the function and `output` (the expected result from the function). "
   ]
  },
  {
   "cell_type": "code",
   "execution_count": 9,
   "id": "a4528ecb",
   "metadata": {},
   "outputs": [],
   "source": [
    "test1 = {\n",
    "    'input': [-1, 5, 3, 4, 0],\n",
    "    'output': [-1, 0, 3, 4, 5]\n",
    "}"
   ]
  },
  {
   "cell_type": "code",
   "execution_count": 10,
   "metadata": {},
   "outputs": [],
   "source": [
    "test2 = {\n",
    "    'input': [10, 20, 30, 40, 50],\n",
    "    'output': [10, 20, 30, 40, 50]\n",
    "}"
   ]
  },
  {
   "cell_type": "code",
   "execution_count": 11,
   "id": "fb2a4d85",
   "metadata": {},
   "outputs": [],
   "source": [
    "test3 = {\n",
    "    'input': [5, 4, 3, 2, 1],\n",
    "    'output': [1, 2, 3, 4, 5]\n",
    "}"
   ]
  },
  {
   "cell_type": "code",
   "execution_count": 12,
   "id": "53a13bc3",
   "metadata": {},
   "outputs": [],
   "source": [
    "test4 = {\n",
    "    'input': [-1],\n",
    "    'output': [-1]\n",
    "}"
   ]
  },
  {
   "cell_type": "code",
   "execution_count": 13,
   "id": "3d5f1aa6",
   "metadata": {},
   "outputs": [],
   "source": [
    "test5 = {\n",
    "    'input': [0, 0, 0],\n",
    "    'output': [0, 0, 0]\n",
    "}"
   ]
  },
  {
   "cell_type": "markdown",
   "metadata": {},
   "source": [
    "Create one test case for each of the scenarios listed above. We'll store our test cases in an array called `tests`."
   ]
  },
  {
   "cell_type": "code",
   "execution_count": 14,
   "metadata": {},
   "outputs": [],
   "source": [
    "tests = [test1,test2,test3,test4,test5]"
   ]
  },
  {
   "cell_type": "markdown",
   "metadata": {},
   "source": [
    "### 3. Come up with a correct solution for the problem. State it in plain English.\n",
    "\n",
    "Our first goal should always be to come up with a _correct_ solution to the problem, which may not necessarily be the most _efficient_ solution. Come with a correct solution and explain it in simple words below:\n",
    "\n",
    "1. **Given a link list, we'll traverse through the linked list and store the elements into an array**\n",
    "2. **The array will go through a bubble sort in order of ascending values**\n",
    "3. **The newly sorted array will be converted into a new sorted linked list**\n",
    "4. **Sorted link list is complete and will return the head of the sorted link list**\n",
    "\n",
    "(add more steps if required)\n",
    "\n",
    "\n",
    "Let's save and upload our work before continuing.\n",
    "\n",
    "\n"
   ]
  },
  {
   "cell_type": "code",
   "execution_count": 15,
   "metadata": {},
   "outputs": [
    {
     "data": {
      "application/javascript": "window.require && require([\"base/js/namespace\"],function(Jupyter){Jupyter.notebook.save_checkpoint()})",
      "text/plain": [
       "<IPython.core.display.Javascript object>"
      ]
     },
     "metadata": {},
     "output_type": "display_data"
    },
    {
     "name": "stdout",
     "output_type": "stream",
     "text": [
      "[jovian] Updating notebook \"js010582/dsa-sort-list\" on https://jovian.ai/\u001b[0m\n",
      "[jovian] Committed successfully! https://jovian.ai/js010582/dsa-sort-list\u001b[0m\n"
     ]
    },
    {
     "data": {
      "text/plain": [
       "'https://jovian.ai/js010582/dsa-sort-list'"
      ]
     },
     "execution_count": 15,
     "metadata": {},
     "output_type": "execute_result"
    }
   ],
   "source": [
    "jovian.commit(filename=filename, project=project_name)"
   ]
  },
  {
   "cell_type": "markdown",
   "metadata": {},
   "source": [
    "###  4. Implement the solution and test it using example inputs. Fix bugs, if any."
   ]
  },
  {
   "cell_type": "code",
<<<<<<< HEAD
   "execution_count": 4,
=======
   "execution_count": 38,
>>>>>>> 75fbe043
   "metadata": {},
   "outputs": [],
   "source": [
    "#Need a helper function to convert array of integers into a linked list\n",
    "class linkNode:\n",
    "    def __init__(self, val = None):\n",
    "        self.val = val\n",
    "        self.next = None\n",
    "\n",
    "class linkList:\n",
    "    def __init__(self):\n",
    "        self.head = None\n",
    "\n",
    "    def add(self,input):\n",
    "        newnode = linkNode() #creates new node\n",
    "        newnode.val = input #saves input variable into new node\n",
    "        newnode.next = self.head #linkes previous head to next pointer on new node\n",
    "        self.head = newnode #sets the newly created node to be the new head of list\n",
    "    \n",
    "    def show(self):\n",
    "        node = self.head\n",
    "        while node:\n",
    "            print(node.val)\n",
    "            node = node.next\n",
    "        print(node.val)\n",
    "    \n",
    "    def deletenode(self,node):\n",
    "        node.val = node.next.val\n",
    "        node.next = node.next.next\n",
    "\n",
    "    #Returns link list as an array\n",
    "    def linklistarray(self,heada):\n",
    "        returnarray = []\n",
    "        while heada:\n",
    "            returnarray.append(heada.val)\n",
    "            heada = heada.next\n",
    "        return returnarray\n",
    "    \n",
    "    #Adds a list of values to link list\n",
    "    def listadd(self, arraylist):\n",
    "        length = len(arraylist) #length of list\n",
    "        for count in range(length-1,-1,-1): #iterate from end of array to begining\n",
    "            self.add(arraylist[count])\n",
    "    \n",
    "\n",
    "\n"
   ]
  },
  {
   "cell_type": "code",
   "execution_count": 73,
   "id": "d5351d63",
   "metadata": {},
   "outputs": [],
   "source": [
    "# class linkNode:\n",
    "#     def __init__(self, val = None):\n",
    "#         self.val = val\n",
    "#         self.next = None\n",
    "\n",
    "def linksort(heada):\n",
    "    linkclass = linkList()\n",
    "\n",
    "    sorted = linkNode() #Sorted link list that will be returned\n",
    "    tophead = linkNode() #Create temp node to point to input link list\n",
    "    tophead.next = heada\n",
    "    \n",
    "    lowest = linkNode() #store lowest value before passing it to sorted\n",
    "    lowest = tophead.next #initially setting lowest\n",
    "\n",
    "    #Sort through link list until empty\n",
    "    print(lowest.val)\n",
    "    \n",
<<<<<<< HEAD
    "    def linksort(self,heada):\n",
    "        headb = linkNode() #Store newly sorted list\n",
    "        lowest = linkeNode() #Store lowest node\n",
    "        \n",
    "        #if heada is a single node\n",
    "        if heada.next == None:\n",
    "            return heada\n",
    "        \n",
    "        \n",
    "        headb = heada\n",
    "\n",
    "\n",
    "        #Search for node with lowest value\n",
    "        while heada.next:\n",
    "            heada.val"
=======
    "    while tophead.next != None:\n",
    "        \n",
    "        heada = heada.next\n",
    "\n",
    "        while heada:\n",
    "            print(f\"comparing {heada.val} and {lowest.val}\")\n",
    "            if heada.val < lowest.val:\n",
    "                print(f\"Swapped lowest to \")\n",
    "                lowest = heada\n",
    "\n",
    "            heada = heada.next\n",
    "        \n",
    "        print(f\"Inserting {lowest.val}\")\n",
    "        sorted = lowest\n",
    "        sorted = sorted.next\n",
    "\n",
    "        lowest.val = lowest.next.val\n",
    "        lowest = lowest.next.next\n",
    "\n",
    "        tophead\n",
    "    \n",
    "\n",
    "    \n",
    "    \n",
    "    return sorted.next"
>>>>>>> 75fbe043
   ]
  },
  {
   "cell_type": "code",
<<<<<<< HEAD
   "execution_count": 5,
=======
   "execution_count": 74,
>>>>>>> 75fbe043
   "metadata": {},
   "outputs": [
    {
     "name": "stdout",
     "output_type": "stream",
     "text": [
      "-6\n",
<<<<<<< HEAD
      "6\n",
      "6\n",
      "5\n",
      "3\n"
=======
      "comparing 6 and -6\n",
      "comparing 6 and -6\n",
      "comparing 5 and -6\n",
      "comparing 3 and -6\n",
      "Inserting -6\n"
>>>>>>> 75fbe043
     ]
    },
    {
     "ename": "AttributeError",
<<<<<<< HEAD
     "evalue": "'NoneType' object has no attribute 'val'",
     "output_type": "error",
     "traceback": [
      "\u001b[1;31m---------------------------------------------------------------------------\u001b[0m",
      "\u001b[1;31mAttributeError\u001b[0m                            Traceback (most recent call last)",
      "\u001b[1;32m~\\AppData\\Local\\Temp\\ipykernel_20368\\3733928744.py\u001b[0m in \u001b[0;36m<module>\u001b[1;34m\u001b[0m\n\u001b[0;32m      5\u001b[0m \u001b[1;31m#insert list1 into our linklist\u001b[0m\u001b[1;33m\u001b[0m\u001b[1;33m\u001b[0m\u001b[1;33m\u001b[0m\u001b[0m\n\u001b[0;32m      6\u001b[0m \u001b[0msolver1\u001b[0m\u001b[1;33m.\u001b[0m\u001b[0mlistadd\u001b[0m\u001b[1;33m(\u001b[0m\u001b[0mlist1\u001b[0m\u001b[1;33m)\u001b[0m\u001b[1;33m\u001b[0m\u001b[1;33m\u001b[0m\u001b[0m\n\u001b[1;32m----> 7\u001b[1;33m \u001b[0msolver1\u001b[0m\u001b[1;33m.\u001b[0m\u001b[0mshow\u001b[0m\u001b[1;33m(\u001b[0m\u001b[1;33m)\u001b[0m\u001b[1;33m\u001b[0m\u001b[1;33m\u001b[0m\u001b[0m\n\u001b[0m\u001b[0;32m      8\u001b[0m \u001b[1;33m\u001b[0m\u001b[0m\n\u001b[0;32m      9\u001b[0m \u001b[1;31m#converting linklist with pointer head to an array\u001b[0m\u001b[1;33m\u001b[0m\u001b[1;33m\u001b[0m\u001b[1;33m\u001b[0m\u001b[0m\n",
      "\u001b[1;32m~\\AppData\\Local\\Temp\\ipykernel_20368\\1047395641.py\u001b[0m in \u001b[0;36mshow\u001b[1;34m(self)\u001b[0m\n\u001b[0;32m     20\u001b[0m             \u001b[0mprint\u001b[0m\u001b[1;33m(\u001b[0m\u001b[0mnode\u001b[0m\u001b[1;33m.\u001b[0m\u001b[0mval\u001b[0m\u001b[1;33m)\u001b[0m\u001b[1;33m\u001b[0m\u001b[1;33m\u001b[0m\u001b[0m\n\u001b[0;32m     21\u001b[0m             \u001b[0mnode\u001b[0m \u001b[1;33m=\u001b[0m \u001b[0mnode\u001b[0m\u001b[1;33m.\u001b[0m\u001b[0mnext\u001b[0m\u001b[1;33m\u001b[0m\u001b[1;33m\u001b[0m\u001b[0m\n\u001b[1;32m---> 22\u001b[1;33m         \u001b[0mprint\u001b[0m\u001b[1;33m(\u001b[0m\u001b[0mnode\u001b[0m\u001b[1;33m.\u001b[0m\u001b[0mval\u001b[0m\u001b[1;33m)\u001b[0m\u001b[1;33m\u001b[0m\u001b[1;33m\u001b[0m\u001b[0m\n\u001b[0m\u001b[0;32m     23\u001b[0m \u001b[1;33m\u001b[0m\u001b[0m\n\u001b[0;32m     24\u001b[0m     \u001b[1;32mdef\u001b[0m \u001b[0mdeletenode\u001b[0m\u001b[1;33m(\u001b[0m\u001b[0mself\u001b[0m\u001b[1;33m,\u001b[0m\u001b[0mnode\u001b[0m\u001b[1;33m)\u001b[0m\u001b[1;33m:\u001b[0m\u001b[1;33m\u001b[0m\u001b[1;33m\u001b[0m\u001b[0m\n",
      "\u001b[1;31mAttributeError\u001b[0m: 'NoneType' object has no attribute 'val'"
=======
     "evalue": "'NoneType' object has no attribute 'next'",
     "output_type": "error",
     "traceback": [
      "\u001b[0;31m---------------------------------------------------------------------------\u001b[0m",
      "\u001b[0;31mAttributeError\u001b[0m                            Traceback (most recent call last)",
      "\u001b[1;32m/home/js010582/git_workspaces/Python_Playground/Jovian_DSA/wk5_project_python-problem-solving-template.ipynb Cell 26'\u001b[0m in \u001b[0;36m<cell line: 8>\u001b[0;34m()\u001b[0m\n\u001b[1;32m      <a href='vscode-notebook-cell:/home/js010582/git_workspaces/Python_Playground/Jovian_DSA/wk5_project_python-problem-solving-template.ipynb#ch0000024?line=4'>5</a>\u001b[0m solver1\u001b[39m.\u001b[39mlistadd(list1)\n\u001b[1;32m      <a href='vscode-notebook-cell:/home/js010582/git_workspaces/Python_Playground/Jovian_DSA/wk5_project_python-problem-solving-template.ipynb#ch0000024?line=5'>6</a>\u001b[0m \u001b[39m# solver1.show()\u001b[39;00m\n\u001b[0;32m----> <a href='vscode-notebook-cell:/home/js010582/git_workspaces/Python_Playground/Jovian_DSA/wk5_project_python-problem-solving-template.ipynb#ch0000024?line=7'>8</a>\u001b[0m linksort(solver1\u001b[39m.\u001b[39;49mhead)\n",
      "\u001b[1;32m/home/js010582/git_workspaces/Python_Playground/Jovian_DSA/wk5_project_python-problem-solving-template.ipynb Cell 25'\u001b[0m in \u001b[0;36mlinksort\u001b[0;34m(heada)\u001b[0m\n\u001b[1;32m     <a href='vscode-notebook-cell:/home/js010582/git_workspaces/Python_Playground/Jovian_DSA/wk5_project_python-problem-solving-template.ipynb#ch0000062?line=16'>17</a>\u001b[0m \u001b[39mprint\u001b[39m(lowest\u001b[39m.\u001b[39mval)\n\u001b[1;32m     <a href='vscode-notebook-cell:/home/js010582/git_workspaces/Python_Playground/Jovian_DSA/wk5_project_python-problem-solving-template.ipynb#ch0000062?line=18'>19</a>\u001b[0m \u001b[39mwhile\u001b[39;00m tophead\u001b[39m.\u001b[39mnext \u001b[39m!=\u001b[39m \u001b[39mNone\u001b[39;00m:\n\u001b[0;32m---> <a href='vscode-notebook-cell:/home/js010582/git_workspaces/Python_Playground/Jovian_DSA/wk5_project_python-problem-solving-template.ipynb#ch0000062?line=20'>21</a>\u001b[0m     heada \u001b[39m=\u001b[39m heada\u001b[39m.\u001b[39;49mnext\n\u001b[1;32m     <a href='vscode-notebook-cell:/home/js010582/git_workspaces/Python_Playground/Jovian_DSA/wk5_project_python-problem-solving-template.ipynb#ch0000062?line=22'>23</a>\u001b[0m     \u001b[39mwhile\u001b[39;00m heada:\n\u001b[1;32m     <a href='vscode-notebook-cell:/home/js010582/git_workspaces/Python_Playground/Jovian_DSA/wk5_project_python-problem-solving-template.ipynb#ch0000062?line=23'>24</a>\u001b[0m         \u001b[39mprint\u001b[39m(\u001b[39mf\u001b[39m\u001b[39m\"\u001b[39m\u001b[39mcomparing \u001b[39m\u001b[39m{\u001b[39;00mheada\u001b[39m.\u001b[39mval\u001b[39m}\u001b[39;00m\u001b[39m and \u001b[39m\u001b[39m{\u001b[39;00mlowest\u001b[39m.\u001b[39mval\u001b[39m}\u001b[39;00m\u001b[39m\"\u001b[39m)\n",
      "\u001b[0;31mAttributeError\u001b[0m: 'NoneType' object has no attribute 'next'"
>>>>>>> 75fbe043
     ]
    }
   ],
   "source": [
    "\n",
    "list1 = [-6, 6, 6, 5, 3,]\n",
    "solver1 = linkList()\n",
    "\n",
    "#insert list1 into our linklist\n",
    "solver1.listadd(list1)\n",
    "# solver1.show()\n",
    "\n",
<<<<<<< HEAD
    "#converting linklist with pointer head to an array\n",
    "# solver1.linklistarray(solver1.head)\n",
    "\n",
    "# solver2 = linkList()\n",
    "\n"
=======
    "linksort(solver1.head)"
>>>>>>> 75fbe043
   ]
  },
  {
   "cell_type": "code",
   "execution_count": null,
<<<<<<< HEAD
   "id": "a269e718",
   "metadata": {},
   "outputs": [],
   "source": [
    "#Python Version"
   ]
  },
  {
   "cell_type": "code",
   "execution_count": 24,
=======
>>>>>>> 75fbe043
   "metadata": {},
   "outputs": [],
   "source": [
    "item,car = 1,2"
   ]
  },
  {
   "cell_type": "code",
   "execution_count": null,
   "metadata": {},
   "outputs": [],
   "source": []
  },
  {
   "cell_type": "markdown",
   "metadata": {},
   "source": [
    "We can test the function by passing the input to it directly or by using the `evaluate_test_case` function from `jovian`."
   ]
  },
  {
   "cell_type": "code",
   "execution_count": null,
   "metadata": {},
   "outputs": [],
   "source": [
    "from jovian.pythondsa import evaluate_test_case"
   ]
  },
  {
   "cell_type": "code",
   "execution_count": null,
   "metadata": {},
   "outputs": [
    {
     "ename": "SyntaxError",
     "evalue": "invalid syntax (3241858382.py, line 1)",
     "output_type": "error",
     "traceback": [
      "\u001b[1;36m  File \u001b[1;32m\"C:\\Users\\js010582\\AppData\\Local\\Temp\\ipykernel_14968\\3241858382.py\"\u001b[1;36m, line \u001b[1;32m1\u001b[0m\n\u001b[1;33m    evaluate_test_case(???)\u001b[0m\n\u001b[1;37m                       ^\u001b[0m\n\u001b[1;31mSyntaxError\u001b[0m\u001b[1;31m:\u001b[0m invalid syntax\n"
     ]
    }
   ],
   "source": [
    "evaluate_test_case(???)"
   ]
  },
  {
   "cell_type": "markdown",
   "metadata": {},
   "source": [
    "Evaluate your function against all the test cases together using the `evaluate_test_cases` (plural) function from `jovian`."
   ]
  },
  {
   "cell_type": "code",
   "execution_count": null,
   "metadata": {},
   "outputs": [],
   "source": [
    "from jovian.pythondsa import evaluate_test_cases"
   ]
  },
  {
   "cell_type": "code",
   "execution_count": null,
   "metadata": {},
   "outputs": [],
   "source": [
    "evaluate_test_cases(???)"
   ]
  },
  {
   "cell_type": "markdown",
   "metadata": {},
   "source": [
    "Verify that all the test cases were evaluated. We expect them all to fail, since we haven't implemented the function yet.\n",
    "\n",
    "Let's save our work before continuing."
   ]
  },
  {
   "cell_type": "code",
   "execution_count": null,
   "metadata": {},
   "outputs": [],
   "source": [
    "jovian.commit()"
   ]
  },
  {
   "cell_type": "code",
   "execution_count": null,
   "metadata": {},
   "outputs": [],
   "source": []
  },
  {
   "cell_type": "markdown",
   "metadata": {},
   "source": [
    "### 5. Analyze the algorithm's complexity and identify inefficiencies, if any."
   ]
  },
  {
   "cell_type": "code",
   "execution_count": null,
   "metadata": {},
   "outputs": [],
   "source": []
  },
  {
   "cell_type": "code",
   "execution_count": null,
   "metadata": {},
   "outputs": [],
   "source": []
  },
  {
   "cell_type": "code",
   "execution_count": null,
   "metadata": {},
   "outputs": [],
   "source": []
  },
  {
   "cell_type": "code",
   "execution_count": null,
   "metadata": {},
   "outputs": [],
   "source": [
    "jovian.commit()"
   ]
  },
  {
   "cell_type": "markdown",
   "metadata": {},
   "source": [
    "### 6. Apply the right technique to overcome the inefficiency. Repeat steps 3 to 6."
   ]
  },
  {
   "cell_type": "code",
   "execution_count": null,
   "metadata": {},
   "outputs": [],
   "source": []
  },
  {
   "cell_type": "code",
   "execution_count": null,
   "metadata": {},
   "outputs": [],
   "source": []
  },
  {
   "cell_type": "code",
   "execution_count": null,
   "metadata": {},
   "outputs": [],
   "source": [
    "jovian.commit()"
   ]
  },
  {
   "cell_type": "markdown",
   "metadata": {},
   "source": [
    "### 7. Come up with a correct solution for the problem. State it in plain English.\n",
    "\n",
    "Come with the optimized correct solution and explain it in simple words below:\n",
    "\n",
    "1. **???**\n",
    "2. **???**\n",
    "3. **???**\n",
    "4. **???**\n",
    "5. **???**\n",
    "\n",
    "(add more steps if required)\n",
    "\n",
    "\n",
    "Let's save and upload our work before continuing.\n",
    "\n"
   ]
  },
  {
   "cell_type": "code",
   "execution_count": null,
   "metadata": {},
   "outputs": [],
   "source": [
    "jovian.commit()"
   ]
  },
  {
   "cell_type": "code",
   "execution_count": null,
   "metadata": {},
   "outputs": [],
   "source": []
  },
  {
   "cell_type": "code",
   "execution_count": null,
   "metadata": {},
   "outputs": [],
   "source": []
  },
  {
   "cell_type": "code",
   "execution_count": null,
   "metadata": {},
   "outputs": [],
   "source": []
  },
  {
   "cell_type": "markdown",
   "metadata": {},
   "source": [
    "### 8. Implement the solution and test it using example inputs. Fix bugs, if any."
   ]
  },
  {
   "cell_type": "code",
   "execution_count": null,
   "metadata": {},
   "outputs": [],
   "source": []
  },
  {
   "cell_type": "code",
   "execution_count": null,
   "metadata": {},
   "outputs": [],
   "source": []
  },
  {
   "cell_type": "code",
   "execution_count": null,
   "metadata": {},
   "outputs": [],
   "source": []
  },
  {
   "cell_type": "code",
   "execution_count": null,
   "metadata": {},
   "outputs": [],
   "source": []
  },
  {
   "cell_type": "markdown",
   "metadata": {},
   "source": [
    "### 9. Analyze the algorithm's complexity and identify inefficiencies, if any."
   ]
  },
  {
   "cell_type": "code",
   "execution_count": null,
   "metadata": {},
   "outputs": [],
   "source": []
  },
  {
   "cell_type": "code",
   "execution_count": null,
   "metadata": {},
   "outputs": [],
   "source": []
  },
  {
   "cell_type": "code",
   "execution_count": null,
   "metadata": {},
   "outputs": [],
   "source": []
  },
  {
   "cell_type": "markdown",
   "metadata": {},
   "source": [
    "If you found the problem on an external platform, you can make a submission to test your solution.\n",
    "\n",
    "Share your approach and start a discussion on the Jovian forum: https://jovian.ai/forum/c/data-structures-and-algorithms-in-python/78"
   ]
  },
  {
   "cell_type": "code",
   "execution_count": null,
   "metadata": {},
   "outputs": [],
   "source": [
    "jovian.commit()"
   ]
  },
  {
   "cell_type": "code",
   "execution_count": 2,
   "id": "4ce76d62",
   "metadata": {},
   "outputs": [
    {
     "name": "stdout",
     "output_type": "stream",
     "text": [
      "true\n"
     ]
    }
   ],
   "source": []
  }
 ],
 "metadata": {
  "kernelspec": {
   "display_name": "Python 3.10.4 64-bit",
   "language": "python",
   "name": "python3"
  },
  "language_info": {
   "codemirror_mode": {
    "name": "ipython",
    "version": 3
   },
   "file_extension": ".py",
   "mimetype": "text/x-python",
   "name": "python",
   "nbconvert_exporter": "python",
   "pygments_lexer": "ipython3",
   "version": "3.10.4"
  },
  "vscode": {
   "interpreter": {
    "hash": "916dbcbb3f70747c44a77c7bcd40155683ae19c65e1c03b4aa3499c5328201f1"
   }
  }
 },
 "nbformat": 4,
 "nbformat_minor": 5
}<|MERGE_RESOLUTION|>--- conflicted
+++ resolved
@@ -9,7 +9,7 @@
   },
   {
    "cell_type": "code",
-   "execution_count": 1,
+   "execution_count": null,
    "metadata": {},
    "outputs": [],
    "source": [
@@ -19,7 +19,7 @@
   },
   {
    "cell_type": "code",
-   "execution_count": 2,
+   "execution_count": null,
    "metadata": {},
    "outputs": [],
    "source": [
@@ -28,59 +28,18 @@
   },
   {
    "cell_type": "code",
-   "execution_count": 3,
-   "metadata": {},
-   "outputs": [
-    {
-     "data": {
-      "application/javascript": "if (window.IPython && IPython.notebook.kernel) IPython.notebook.kernel.execute('jovian.utils.jupyter.get_notebook_name_saved = lambda: \"' + IPython.notebook.notebook_name + '\"')",
-      "text/plain": [
-       "<IPython.core.display.Javascript object>"
-      ]
-     },
-     "metadata": {},
-     "output_type": "display_data"
-    }
-   ],
+   "execution_count": null,
+   "metadata": {},
+   "outputs": [],
    "source": [
     "import jovian"
    ]
   },
   {
    "cell_type": "code",
-   "execution_count": 4,
-   "metadata": {},
-   "outputs": [
-    {
-     "data": {
-      "application/javascript": "window.require && require([\"base/js/namespace\"],function(Jupyter){Jupyter.notebook.save_checkpoint()})",
-      "text/plain": [
-       "<IPython.core.display.Javascript object>"
-      ]
-     },
-     "metadata": {},
-     "output_type": "display_data"
-    },
-    {
-     "name": "stdout",
-     "output_type": "stream",
-     "text": [
-      "[jovian] Please enter your API key ( from https://jovian.ai/ ):\u001b[0m\n",
-      "API KEY:[jovian] Updating notebook \"js010582/dsa-sort-list\" on https://jovian.ai/\u001b[0m\n",
-      "[jovian] Committed successfully! https://jovian.ai/js010582/dsa-sort-list\u001b[0m\n"
-     ]
-    },
-    {
-     "data": {
-      "text/plain": [
-       "'https://jovian.ai/js010582/dsa-sort-list'"
-      ]
-     },
-     "execution_count": 4,
-     "metadata": {},
-     "output_type": "execute_result"
-    }
-   ],
+   "execution_count": null,
+   "metadata": {},
+   "outputs": [],
    "source": [
     "jovian.commit(filename=filename, project=project_name)"
    ]
@@ -150,7 +109,7 @@
   },
   {
    "cell_type": "code",
-   "execution_count": 5,
+   "execution_count": null,
    "metadata": {},
    "outputs": [],
    "source": [
@@ -168,7 +127,7 @@
   },
   {
    "cell_type": "code",
-   "execution_count": 6,
+   "execution_count": null,
    "metadata": {},
    "outputs": [],
    "source": [
@@ -177,38 +136,9 @@
   },
   {
    "cell_type": "code",
-   "execution_count": 7,
-   "metadata": {},
-   "outputs": [
-    {
-     "data": {
-      "application/javascript": "window.require && require([\"base/js/namespace\"],function(Jupyter){Jupyter.notebook.save_checkpoint()})",
-      "text/plain": [
-       "<IPython.core.display.Javascript object>"
-      ]
-     },
-     "metadata": {},
-     "output_type": "display_data"
-    },
-    {
-     "name": "stdout",
-     "output_type": "stream",
-     "text": [
-      "[jovian] Updating notebook \"js010582/dsa-sort-list\" on https://jovian.ai/\u001b[0m\n",
-      "[jovian] Committed successfully! https://jovian.ai/js010582/dsa-sort-list\u001b[0m\n"
-     ]
-    },
-    {
-     "data": {
-      "text/plain": [
-       "'https://jovian.ai/js010582/dsa-sort-list'"
-      ]
-     },
-     "execution_count": 7,
-     "metadata": {},
-     "output_type": "execute_result"
-    }
-   ],
+   "execution_count": null,
+   "metadata": {},
+   "outputs": [],
    "source": [
     "jovian.commit(filename=filename, project=project_name)"
    ]
@@ -235,7 +165,7 @@
   },
   {
    "cell_type": "code",
-   "execution_count": 9,
+   "execution_count": null,
    "id": "a4528ecb",
    "metadata": {},
    "outputs": [],
@@ -248,7 +178,7 @@
   },
   {
    "cell_type": "code",
-   "execution_count": 10,
+   "execution_count": null,
    "metadata": {},
    "outputs": [],
    "source": [
@@ -260,7 +190,7 @@
   },
   {
    "cell_type": "code",
-   "execution_count": 11,
+   "execution_count": null,
    "id": "fb2a4d85",
    "metadata": {},
    "outputs": [],
@@ -273,7 +203,7 @@
   },
   {
    "cell_type": "code",
-   "execution_count": 12,
+   "execution_count": null,
    "id": "53a13bc3",
    "metadata": {},
    "outputs": [],
@@ -286,7 +216,7 @@
   },
   {
    "cell_type": "code",
-   "execution_count": 13,
+   "execution_count": null,
    "id": "3d5f1aa6",
    "metadata": {},
    "outputs": [],
@@ -306,7 +236,7 @@
   },
   {
    "cell_type": "code",
-   "execution_count": 14,
+   "execution_count": null,
    "metadata": {},
    "outputs": [],
    "source": [
@@ -336,38 +266,9 @@
   },
   {
    "cell_type": "code",
-   "execution_count": 15,
-   "metadata": {},
-   "outputs": [
-    {
-     "data": {
-      "application/javascript": "window.require && require([\"base/js/namespace\"],function(Jupyter){Jupyter.notebook.save_checkpoint()})",
-      "text/plain": [
-       "<IPython.core.display.Javascript object>"
-      ]
-     },
-     "metadata": {},
-     "output_type": "display_data"
-    },
-    {
-     "name": "stdout",
-     "output_type": "stream",
-     "text": [
-      "[jovian] Updating notebook \"js010582/dsa-sort-list\" on https://jovian.ai/\u001b[0m\n",
-      "[jovian] Committed successfully! https://jovian.ai/js010582/dsa-sort-list\u001b[0m\n"
-     ]
-    },
-    {
-     "data": {
-      "text/plain": [
-       "'https://jovian.ai/js010582/dsa-sort-list'"
-      ]
-     },
-     "execution_count": 15,
-     "metadata": {},
-     "output_type": "execute_result"
-    }
-   ],
+   "execution_count": null,
+   "metadata": {},
+   "outputs": [],
    "source": [
     "jovian.commit(filename=filename, project=project_name)"
    ]
@@ -381,11 +282,7 @@
   },
   {
    "cell_type": "code",
-<<<<<<< HEAD
-   "execution_count": 4,
-=======
-   "execution_count": 38,
->>>>>>> 75fbe043
+   "execution_count": null,
    "metadata": {},
    "outputs": [],
    "source": [
@@ -425,41 +322,11 @@
     "        return returnarray\n",
     "    \n",
     "    #Adds a list of values to link list\n",
-    "    def listadd(self, arraylist):\n",
-    "        length = len(arraylist) #length of list\n",
+    "    def listadd(self, heada):\n",
+    "        length = len(heada) #length of list\n",
     "        for count in range(length-1,-1,-1): #iterate from end of array to begining\n",
-    "            self.add(arraylist[count])\n",
+    "            self.add(heada[count])\n",
     "    \n",
-    "\n",
-    "\n"
-   ]
-  },
-  {
-   "cell_type": "code",
-   "execution_count": 73,
-   "id": "d5351d63",
-   "metadata": {},
-   "outputs": [],
-   "source": [
-    "# class linkNode:\n",
-    "#     def __init__(self, val = None):\n",
-    "#         self.val = val\n",
-    "#         self.next = None\n",
-    "\n",
-    "def linksort(heada):\n",
-    "    linkclass = linkList()\n",
-    "\n",
-    "    sorted = linkNode() #Sorted link list that will be returned\n",
-    "    tophead = linkNode() #Create temp node to point to input link list\n",
-    "    tophead.next = heada\n",
-    "    \n",
-    "    lowest = linkNode() #store lowest value before passing it to sorted\n",
-    "    lowest = tophead.next #initially setting lowest\n",
-    "\n",
-    "    #Sort through link list until empty\n",
-    "    print(lowest.val)\n",
-    "    \n",
-<<<<<<< HEAD
     "    def linksort(self,heada):\n",
     "        headb = linkNode() #Store newly sorted list\n",
     "        lowest = linkeNode() #Store lowest node\n",
@@ -475,111 +342,32 @@
     "        #Search for node with lowest value\n",
     "        while heada.next:\n",
     "            heada.val"
-=======
-    "    while tophead.next != None:\n",
-    "        \n",
-    "        heada = heada.next\n",
-    "\n",
-    "        while heada:\n",
-    "            print(f\"comparing {heada.val} and {lowest.val}\")\n",
-    "            if heada.val < lowest.val:\n",
-    "                print(f\"Swapped lowest to \")\n",
-    "                lowest = heada\n",
-    "\n",
-    "            heada = heada.next\n",
-    "        \n",
-    "        print(f\"Inserting {lowest.val}\")\n",
-    "        sorted = lowest\n",
-    "        sorted = sorted.next\n",
-    "\n",
-    "        lowest.val = lowest.next.val\n",
-    "        lowest = lowest.next.next\n",
-    "\n",
-    "        tophead\n",
-    "    \n",
-    "\n",
-    "    \n",
-    "    \n",
-    "    return sorted.next"
->>>>>>> 75fbe043
-   ]
-  },
-  {
-   "cell_type": "code",
-<<<<<<< HEAD
-   "execution_count": 5,
-=======
-   "execution_count": 74,
->>>>>>> 75fbe043
-   "metadata": {},
-   "outputs": [
-    {
-     "name": "stdout",
-     "output_type": "stream",
-     "text": [
-      "-6\n",
-<<<<<<< HEAD
-      "6\n",
-      "6\n",
-      "5\n",
-      "3\n"
-=======
-      "comparing 6 and -6\n",
-      "comparing 6 and -6\n",
-      "comparing 5 and -6\n",
-      "comparing 3 and -6\n",
-      "Inserting -6\n"
->>>>>>> 75fbe043
-     ]
-    },
-    {
-     "ename": "AttributeError",
-<<<<<<< HEAD
-     "evalue": "'NoneType' object has no attribute 'val'",
-     "output_type": "error",
-     "traceback": [
-      "\u001b[1;31m---------------------------------------------------------------------------\u001b[0m",
-      "\u001b[1;31mAttributeError\u001b[0m                            Traceback (most recent call last)",
-      "\u001b[1;32m~\\AppData\\Local\\Temp\\ipykernel_20368\\3733928744.py\u001b[0m in \u001b[0;36m<module>\u001b[1;34m\u001b[0m\n\u001b[0;32m      5\u001b[0m \u001b[1;31m#insert list1 into our linklist\u001b[0m\u001b[1;33m\u001b[0m\u001b[1;33m\u001b[0m\u001b[1;33m\u001b[0m\u001b[0m\n\u001b[0;32m      6\u001b[0m \u001b[0msolver1\u001b[0m\u001b[1;33m.\u001b[0m\u001b[0mlistadd\u001b[0m\u001b[1;33m(\u001b[0m\u001b[0mlist1\u001b[0m\u001b[1;33m)\u001b[0m\u001b[1;33m\u001b[0m\u001b[1;33m\u001b[0m\u001b[0m\n\u001b[1;32m----> 7\u001b[1;33m \u001b[0msolver1\u001b[0m\u001b[1;33m.\u001b[0m\u001b[0mshow\u001b[0m\u001b[1;33m(\u001b[0m\u001b[1;33m)\u001b[0m\u001b[1;33m\u001b[0m\u001b[1;33m\u001b[0m\u001b[0m\n\u001b[0m\u001b[0;32m      8\u001b[0m \u001b[1;33m\u001b[0m\u001b[0m\n\u001b[0;32m      9\u001b[0m \u001b[1;31m#converting linklist with pointer head to an array\u001b[0m\u001b[1;33m\u001b[0m\u001b[1;33m\u001b[0m\u001b[1;33m\u001b[0m\u001b[0m\n",
-      "\u001b[1;32m~\\AppData\\Local\\Temp\\ipykernel_20368\\1047395641.py\u001b[0m in \u001b[0;36mshow\u001b[1;34m(self)\u001b[0m\n\u001b[0;32m     20\u001b[0m             \u001b[0mprint\u001b[0m\u001b[1;33m(\u001b[0m\u001b[0mnode\u001b[0m\u001b[1;33m.\u001b[0m\u001b[0mval\u001b[0m\u001b[1;33m)\u001b[0m\u001b[1;33m\u001b[0m\u001b[1;33m\u001b[0m\u001b[0m\n\u001b[0;32m     21\u001b[0m             \u001b[0mnode\u001b[0m \u001b[1;33m=\u001b[0m \u001b[0mnode\u001b[0m\u001b[1;33m.\u001b[0m\u001b[0mnext\u001b[0m\u001b[1;33m\u001b[0m\u001b[1;33m\u001b[0m\u001b[0m\n\u001b[1;32m---> 22\u001b[1;33m         \u001b[0mprint\u001b[0m\u001b[1;33m(\u001b[0m\u001b[0mnode\u001b[0m\u001b[1;33m.\u001b[0m\u001b[0mval\u001b[0m\u001b[1;33m)\u001b[0m\u001b[1;33m\u001b[0m\u001b[1;33m\u001b[0m\u001b[0m\n\u001b[0m\u001b[0;32m     23\u001b[0m \u001b[1;33m\u001b[0m\u001b[0m\n\u001b[0;32m     24\u001b[0m     \u001b[1;32mdef\u001b[0m \u001b[0mdeletenode\u001b[0m\u001b[1;33m(\u001b[0m\u001b[0mself\u001b[0m\u001b[1;33m,\u001b[0m\u001b[0mnode\u001b[0m\u001b[1;33m)\u001b[0m\u001b[1;33m:\u001b[0m\u001b[1;33m\u001b[0m\u001b[1;33m\u001b[0m\u001b[0m\n",
-      "\u001b[1;31mAttributeError\u001b[0m: 'NoneType' object has no attribute 'val'"
-=======
-     "evalue": "'NoneType' object has no attribute 'next'",
-     "output_type": "error",
-     "traceback": [
-      "\u001b[0;31m---------------------------------------------------------------------------\u001b[0m",
-      "\u001b[0;31mAttributeError\u001b[0m                            Traceback (most recent call last)",
-      "\u001b[1;32m/home/js010582/git_workspaces/Python_Playground/Jovian_DSA/wk5_project_python-problem-solving-template.ipynb Cell 26'\u001b[0m in \u001b[0;36m<cell line: 8>\u001b[0;34m()\u001b[0m\n\u001b[1;32m      <a href='vscode-notebook-cell:/home/js010582/git_workspaces/Python_Playground/Jovian_DSA/wk5_project_python-problem-solving-template.ipynb#ch0000024?line=4'>5</a>\u001b[0m solver1\u001b[39m.\u001b[39mlistadd(list1)\n\u001b[1;32m      <a href='vscode-notebook-cell:/home/js010582/git_workspaces/Python_Playground/Jovian_DSA/wk5_project_python-problem-solving-template.ipynb#ch0000024?line=5'>6</a>\u001b[0m \u001b[39m# solver1.show()\u001b[39;00m\n\u001b[0;32m----> <a href='vscode-notebook-cell:/home/js010582/git_workspaces/Python_Playground/Jovian_DSA/wk5_project_python-problem-solving-template.ipynb#ch0000024?line=7'>8</a>\u001b[0m linksort(solver1\u001b[39m.\u001b[39;49mhead)\n",
-      "\u001b[1;32m/home/js010582/git_workspaces/Python_Playground/Jovian_DSA/wk5_project_python-problem-solving-template.ipynb Cell 25'\u001b[0m in \u001b[0;36mlinksort\u001b[0;34m(heada)\u001b[0m\n\u001b[1;32m     <a href='vscode-notebook-cell:/home/js010582/git_workspaces/Python_Playground/Jovian_DSA/wk5_project_python-problem-solving-template.ipynb#ch0000062?line=16'>17</a>\u001b[0m \u001b[39mprint\u001b[39m(lowest\u001b[39m.\u001b[39mval)\n\u001b[1;32m     <a href='vscode-notebook-cell:/home/js010582/git_workspaces/Python_Playground/Jovian_DSA/wk5_project_python-problem-solving-template.ipynb#ch0000062?line=18'>19</a>\u001b[0m \u001b[39mwhile\u001b[39;00m tophead\u001b[39m.\u001b[39mnext \u001b[39m!=\u001b[39m \u001b[39mNone\u001b[39;00m:\n\u001b[0;32m---> <a href='vscode-notebook-cell:/home/js010582/git_workspaces/Python_Playground/Jovian_DSA/wk5_project_python-problem-solving-template.ipynb#ch0000062?line=20'>21</a>\u001b[0m     heada \u001b[39m=\u001b[39m heada\u001b[39m.\u001b[39;49mnext\n\u001b[1;32m     <a href='vscode-notebook-cell:/home/js010582/git_workspaces/Python_Playground/Jovian_DSA/wk5_project_python-problem-solving-template.ipynb#ch0000062?line=22'>23</a>\u001b[0m     \u001b[39mwhile\u001b[39;00m heada:\n\u001b[1;32m     <a href='vscode-notebook-cell:/home/js010582/git_workspaces/Python_Playground/Jovian_DSA/wk5_project_python-problem-solving-template.ipynb#ch0000062?line=23'>24</a>\u001b[0m         \u001b[39mprint\u001b[39m(\u001b[39mf\u001b[39m\u001b[39m\"\u001b[39m\u001b[39mcomparing \u001b[39m\u001b[39m{\u001b[39;00mheada\u001b[39m.\u001b[39mval\u001b[39m}\u001b[39;00m\u001b[39m and \u001b[39m\u001b[39m{\u001b[39;00mlowest\u001b[39m.\u001b[39mval\u001b[39m}\u001b[39;00m\u001b[39m\"\u001b[39m)\n",
-      "\u001b[0;31mAttributeError\u001b[0m: 'NoneType' object has no attribute 'next'"
->>>>>>> 75fbe043
-     ]
-    }
-   ],
+   ]
+  },
+  {
+   "cell_type": "code",
+   "execution_count": null,
+   "metadata": {},
+   "outputs": [],
    "source": [
     "\n",
     "list1 = [-6, 6, 6, 5, 3,]\n",
+    "\n",
     "solver1 = linkList()\n",
     "\n",
     "#insert list1 into our linklist\n",
     "solver1.listadd(list1)\n",
-    "# solver1.show()\n",
-    "\n",
-<<<<<<< HEAD
+    "\n",
     "#converting linklist with pointer head to an array\n",
     "# solver1.linklistarray(solver1.head)\n",
     "\n",
     "# solver2 = linkList()\n",
     "\n"
-=======
-    "linksort(solver1.head)"
->>>>>>> 75fbe043
-   ]
-  },
-  {
-   "cell_type": "code",
-   "execution_count": null,
-<<<<<<< HEAD
+   ]
+  },
+  {
+   "cell_type": "code",
+   "execution_count": null,
    "id": "a269e718",
    "metadata": {},
    "outputs": [],
@@ -589,9 +377,7 @@
   },
   {
    "cell_type": "code",
-   "execution_count": 24,
-=======
->>>>>>> 75fbe043
+   "execution_count": null,
    "metadata": {},
    "outputs": [],
    "source": [
@@ -625,16 +411,7 @@
    "cell_type": "code",
    "execution_count": null,
    "metadata": {},
-   "outputs": [
-    {
-     "ename": "SyntaxError",
-     "evalue": "invalid syntax (3241858382.py, line 1)",
-     "output_type": "error",
-     "traceback": [
-      "\u001b[1;36m  File \u001b[1;32m\"C:\\Users\\js010582\\AppData\\Local\\Temp\\ipykernel_14968\\3241858382.py\"\u001b[1;36m, line \u001b[1;32m1\u001b[0m\n\u001b[1;33m    evaluate_test_case(???)\u001b[0m\n\u001b[1;37m                       ^\u001b[0m\n\u001b[1;31mSyntaxError\u001b[0m\u001b[1;31m:\u001b[0m invalid syntax\n"
-     ]
-    }
-   ],
+   "outputs": [],
    "source": [
     "evaluate_test_case(???)"
    ]
@@ -890,24 +667,19 @@
   },
   {
    "cell_type": "code",
-   "execution_count": 2,
+   "execution_count": null,
    "id": "4ce76d62",
    "metadata": {},
-   "outputs": [
-    {
-     "name": "stdout",
-     "output_type": "stream",
-     "text": [
-      "true\n"
-     ]
-    }
-   ],
+   "outputs": [],
    "source": []
   }
  ],
  "metadata": {
+  "interpreter": {
+   "hash": "18b1d3956e4bc07f5bda42b48ea6c804d878c969f9ec30e5a7709cfc0fa67b24"
+  },
   "kernelspec": {
-   "display_name": "Python 3.10.4 64-bit",
+   "display_name": "Python 3.7.13 ('Python_37_')",
    "language": "python",
    "name": "python3"
   },
@@ -921,12 +693,7 @@
    "name": "python",
    "nbconvert_exporter": "python",
    "pygments_lexer": "ipython3",
-   "version": "3.10.4"
-  },
-  "vscode": {
-   "interpreter": {
-    "hash": "916dbcbb3f70747c44a77c7bcd40155683ae19c65e1c03b4aa3499c5328201f1"
-   }
+   "version": "3.7.13"
   }
  },
  "nbformat": 4,
